---
layout: "docs"
page_title: "Configuration"
sidebar_current: "docs-agent-config"
description: |-
  Learn about the configuration options available for the Nomad agent.
---

# Configuration

Nomad agents are highly configurable and expose many configuration options
through the use of config files. Config files are written in
[HCL](https://github.com/hashicorp/hcl) or JSON syntax. Multiple configuration
files or directories of configuration files may be used jointly to configure the
Nomad agent.

When loading configuration files and directories, the Nomad agent parses each
file in lexical order. As each file is processed, its contents are merged into
the existing configuration, enabling a layered, additive configuration
mechanism. During a merge, configuration values are copied from
the next configuration file in the set if they have a non-empty value. An
empty value means `""` for strings, `0` for integer or float values, and
`false` for booleans. More complex data types like arrays or maps are usually
appended together. Any exceptions to these rules are documented alongside the
configuration options below.

A subset of the configuration options can also be specified using the
command-line interface. See the [CLI Options](#cli) section for further details.

Nomad's configuration is broken down into logical groupings. Because of the high
number of configuration options available, this page is also broken into
sections for easier reading.

## General Options

The following configuration options are available to both client and server
nodes, unless otherwise specified:

* <a id="region">`region`</a>: Specifies the region the Nomad agent is a
  member of. A region typically maps to a geographic region, for example `us`,
  with potentially multiple zones, which map to [datacenters](#datacenter) such
  as `us-west` and `us-east`. Defaults to `global`.

* `datacenter`: Datacenter of the local agent. All members of a datacenter
  should all share a local LAN connection. Defaults to `dc1`.

* <a id="name">`name`</a>: The name of the local node. This value is used to
  identify individual nodes in a given datacenter and must be unique
  per-datacenter. By default this is set to the local host's name.

* `data_dir`: A local directory used to store agent state. Client nodes use this
  directory by default to store temporary allocation data as well as cluster
  information. Server nodes use this directory to store cluster state, including
  the replicated log and snapshot data. This option is required to start the
  Nomad agent.

* `log_level`: Controls the verbosity of logs the Nomad agent will output. Valid
  log levels include `WARN`, `INFO`, or `DEBUG` in increasing order of
  verbosity. Defaults to `INFO`.

* <a id="bind_addr">`bind_addr`</a>: Used to indicate which address the Nomad
  agent should bind to for network services, including the HTTP interface as
  well as the internal gossip protocol and RPC mechanism. This should be
  specified in IP format, and can be used to easily bind all network services to
  the same address. It is also possible to bind the individual services to
  different addresses using the [addresses](#addresses) configuration option.
  Defaults to the local loopback address `127.0.0.1`.

* `enable_debug`: Enables the debugging HTTP endpoints. These endpoints can be
  used with profiling tools to dump diagnostic information about Nomad's
  internals. It is not recommended to leave this enabled in production
  environments. Defaults to `false`.

* `ports`: Controls the network ports used for different services required by
  the Nomad agent. The value is a key/value mapping of port numbers, and accepts
  the following keys:
  <br>
  * `http`: The port used to run the HTTP server. Applies to both client and
    server nodes. Defaults to `4646`.
  * `rpc`: The port used for internal RPC communication between agents and
    servers, and for inter-server traffic for the consensus algorithm (raft).
    Defaults to `4647`. Only used on server nodes.
  * `serf`: The port used for the gossip protocol for cluster membership. Both
    TCP and UDP should be routable between the server nodes on this port.
    Defaults to `4648`. Only used on server nodes.

* <a id="addresses">`addresses`</a>: Controls the bind address for individual 
  network services. Any values configured in this block take precedence over the
  default [bind_addr](#bind_addr). The value is a map of IP addresses and
  supports the following keys:
  <br>
  * `http`: The address the HTTP server is bound to. This is the most common
    bind address to change. Applies to both clients and servers.
  * `rpc`: The address to bind the internal RPC interfaces to. Should be exposed
    only to other cluster members if possible. Used only on server nodes, but
    must be accessible from all agents.
  * `serf`: The address used to bind the gossip layer to. Both a TCP and UDP
    listener will be exposed on this address. Should be restricted to only
    server nodes from the same datacenter if possible. Used only on server
    nodes.

* `advertise`: Controls the advertise address for individual network services.
  This can be used to advertise a different address to the peers of a server
  node to support more complex network configurations such as NAT. This
  configuration is optional, and defaults to the bind address of the specific
  network service if it is not provided. This configuration is only appicable
  on server nodes. The value is a map of IP addresses and supports the
  following keys:
  <br>
  * `rpc`: The address to advertise for the RPC interface. This address should
    be reachable by all of the agents in the cluster.
  * `serf`: The address advertised for the gossip layer. This address must be
    reachable from all server nodes. It is not required that clients can reach
    this address.

* `telemetry`: Used to control how the Nomad agent exposes telemetry data to
  external metrics collection servers. This is a key/value mapping and supports
  the following keys:
  <br>
  * `statsite_address`: Address of a
    [statsite](https://github.com/armon/statsite) server to forward metrics data
    to.
  * `statsd_address`: Address of a [statsd](https://github.com/etsy/statsd)
    server to forward metrics to.
  * `disable_hostname`: A boolean indicating if gauge values should not be
    prefixed with the local hostname.

* `leave_on_interrupt`: Enables gracefully leave when receiving the
  interrupt signal. By default, the agent will exit forcefully on any signal.

* `leave_on_terminate`: Enables gracefully leave when receiving the
  terminate signal. By default, the agent will exit forcefully on any signal.

* `enable_syslog`: Enables logging to syslog. This option only work on
  Unix based systems.

* `syslog_facility`: Controls the syslog facility that is used. By default,
  `LOCAL0` will be used. This should be used with `enable_syslog`.

* `disable_update_check`: Disables automatic checking for security bulletins
  and new version releases.

* `disable_anonymous_signature`: Disables providing an anonymous signature
  for de-duplication with the update check. See `disable_update_check`.

## Server-specific Options

The following options are applicable to server agents only and need not be
configured on client nodes.

* `server`: This is the top-level key used to define the Nomad server
  configuration. It is a key/value mapping which supports the following keys:
  <br>
  * `enabled`: A boolean indicating if server mode should be enabled for the
    local agent. All other server options depend on this value being set.
    Defaults to `false`.
  * <a id="bootstrap_expect">`bootstrap_expect`</a>: This is an integer 
    representing the number of server nodes to wait for before bootstrapping. It
    is most common to use the odd-numbered integers `3` or `5` for this value,
    depending on the cluster size. A value of `1` does not provide any fault
    tolerance and is not recommended for production use cases.
  * `data_dir`: This is the data directory used for server-specific data,
    including the replicated log. By default, this directory lives inside of the
    [data_dir](#data_dir) in the "server" sub-path.
  * `protocol_version`: The Nomad protocol version spoken when communicating
    with other Nomad servers. This value is typically not required as the agent
    internally knows the latest version, but may be useful in some upgrade
    scenarios.
  * `num_schedulers`: The number of parallel scheduler threads to run. This
    can be as many as one per core, or `0` to disallow this server from making
    any scheduling decisions. This defaults to the number of CPU cores.
  * `enabled_schedulers`: This is an array of strings indicating which
    sub-schedulers this server will handle. This can be used to restrict the
    evaluations that worker threads will dequeue for processing. This
    defaults to all available schedulers.

## Client-specific Options

The following options are applicable to client agents only and need not be
configured on server nodes.

* `client`: This is the top-level key used to define the Nomad client
  configuration. Like the server configuration, it is a key/value mapping which
  supports the following keys:
  <br>
  * `enabled`: A boolean indicating if client mode is enabled. All other client
    configuration options depend on this value. Defaults to `false`.
<<<<<<< HEAD
  * `state_dir`: This is the state dir used to store client state. By default,
    it lives inside of the [data_dir](#data_dir), in the "client" sub-path.
  * `alloc_dir`: A directory used to store allocation data. Depending on the
    workload, the size of this directory can grow arbitrarily large as it is
    used to store downloaded artifacts for drivers (QEMU images, JAR files,
    etc.). It is therefore important to ensure this directory is placed some
    place on the filesystem with adequate storage capacity. By default, this
    directory lives under the [state_dir](#state_dir) at the "alloc" sub-path.
  * `servers`: An array of server addresses. This list is used to register the
    client with the server nodes and advertise the available resources so that
    the agent can receive work.
  * `node_id`: This is the value used to uniquely identify the local agent's
    node registration with the servers. This can be any arbitrary string but
    must be unique to the cluster. By default, if not specified, a randomly-
    generate UUID will be used.
  * `node_class`: A string used to logically group client nodes by class. This
    can be used during job placement as a filter. This option is not required
    and has no default.
  * `meta`: This is a key/value mapping of metadata pairs. This is a free-form
    map and can contain any string values.
  * `network_interface`: This is a string to force network fingerprinting to use
    a specific network interface
=======
  * <a id="state_dir">`state_dir`</a>: This is the state dir used to store
    client state. By default, it lives inside of the [data_dir](#data_dir), in
    the "client" sub-path.
  * <a id="alloc_dir">`alloc_dir`</a>: A directory used to store allocation data.
    Depending on the workload, the size of this directory can grow arbitrarily
    large as it is used to store downloaded artifacts for drivers (QEMU images,
    JAR files, etc.). It is therefore important to ensure this directory is
    placed some place on the filesystem with adequate storage capacity. By
    default, this directory lives under the [data_dir](#data_dir) at the
    "alloc" sub-path.
  * <a id="servers">`servers`</a>: An array of server addresses. This list is
    used to register the client with the server nodes and advertise the
    available resources so that the agent can receive work.
  * <a id="node_id">`node_id`</a>: This is the value used to uniquely identify
    the local agent's node registration with the servers. This can be any
    arbitrary string but must be unique to the cluster. By default, if not
    specified, a randomly- generate UUID will be used.
  * <a id="node_class">`node_class`</a>: A string used to logically group client
    nodes by class. This can be used during job placement as a filter. This
    option is not required and has no default.
  * <a id="meta">`meta`</a>: This is a key/value mapping of metadata pairs. This 
    is a free-form map and can contain any string values.
>>>>>>> 96b6109b

## Atlas Options

The following options are used to configure [Atlas](https://atlas.hashicorp.com)
integration and are entirely optional.

* `atlas`: The top-level config key used to contain all Atlas-related
  configuration options. The value is a key/value map which supports the
  following keys:
  <br>
  * <a id="infrastructure">`infrastructure`</a>: The Atlas infrastructure name to
    connect this agent to. This value should be of the form
    `<org>/<infrastructure>`, and requires a valid [token](#token) authorized on
    the infrastructure.
  * <a id="token">`token`</a>: The Atlas token to use for authentication. This
    token should have access to the provided [infrastructure](#infrastructure).
  * <a id="join">`join`</a>: A boolean indicating if the auto-join feature of
    Atlas should be enabled. Defaults to `false`.
  * `endpoint`: The address of the Atlas instance to connect to. Defaults to the
    public Atlas endpoint and is only used if both
    [infrastructure](#infrastructure) and [token](#token) are provided.

## Command-line Options <a id="cli"></a>

A subset of the available Nomad agent configuration can optionally be passed in
via CLI arguments. The `agent` command accepts the following arguments:

* `alloc-dir=<path>`: Equivalent to the Client [alloc_dir](#alloc_dir) config
   option.
* `-atlas=<infrastructure>`: Equivalent to the Atlas
  [infrastructure](#infrastructure) config option.
* `-atlas-join`: Equivalent to the Atlas [join](#join) config option.
* `-atlas-token=<token>`: Equivalent to the Atlas [token](#token) config option.
* `-bind=<address>`: Equivalent to the [bind_addr](#bind_addr) config option.
* `-bootstrap-expect=<num>`: Equivalent to the
  [bootstrap_expect](#bootstrap_expect) config option.
* `-client`: Enable client mode on the local agent.
* `-config=<path>`: Specifies the path to a configuration file or a directory of
  configuration files to load. Can be specified multiple times.
* `-data-dir=<path>`: Equivalent to the [data_dir](#data_dir) config option.
* `-dc=<datacenter>`: Equivalent to the [datacenter](#datacenter) config option.
* `-dev`: Start the agent in development mode. This enables a pre-configured
  dual-role agent (client + server) which is useful for developing or testing
  Nomad. No other configuration is required to start the agent in this mode.
* `-log-level=<level>`: Equivalent to the [log_level](#log_level) config option.
* `-meta=<key=value>`: Equivalent to the Client [meta](#meta) config option.
* `-node=<name>`: Equivalent to the [name](#name) config option.
* `-node-class=<class>`: Equivalent to the Client [node_class](#node_class)
  config option.
* `-node-id=<uuid>`: Equivalent to the Client [node_id](#node_id) config option.
* `-region=<region>`: Equivalent to the [region](#region) config option.
* `-server`: Enable server mode on the local agent.
* `-servers=<host:port>`: Equivalent to the Client [servers](#servers) config
  option.
* `-state-dir=<path>`: Equivalent to the Client [state_dir](#state_dir) config
  option.<|MERGE_RESOLUTION|>--- conflicted
+++ resolved
@@ -84,7 +84,7 @@
     TCP and UDP should be routable between the server nodes on this port.
     Defaults to `4648`. Only used on server nodes.
 
-* <a id="addresses">`addresses`</a>: Controls the bind address for individual 
+* <a id="addresses">`addresses`</a>: Controls the bind address for individual
   network services. Any values configured in this block take precedence over the
   default [bind_addr](#bind_addr). The value is a map of IP addresses and
   supports the following keys:
@@ -154,7 +154,7 @@
   * `enabled`: A boolean indicating if server mode should be enabled for the
     local agent. All other server options depend on this value being set.
     Defaults to `false`.
-  * <a id="bootstrap_expect">`bootstrap_expect`</a>: This is an integer 
+  * <a id="bootstrap_expect">`bootstrap_expect`</a>: This is an integer
     representing the number of server nodes to wait for before bootstrapping. It
     is most common to use the odd-numbered integers `3` or `5` for this value,
     depending on the cluster size. A value of `1` does not provide any fault
@@ -185,30 +185,6 @@
   <br>
   * `enabled`: A boolean indicating if client mode is enabled. All other client
     configuration options depend on this value. Defaults to `false`.
-<<<<<<< HEAD
-  * `state_dir`: This is the state dir used to store client state. By default,
-    it lives inside of the [data_dir](#data_dir), in the "client" sub-path.
-  * `alloc_dir`: A directory used to store allocation data. Depending on the
-    workload, the size of this directory can grow arbitrarily large as it is
-    used to store downloaded artifacts for drivers (QEMU images, JAR files,
-    etc.). It is therefore important to ensure this directory is placed some
-    place on the filesystem with adequate storage capacity. By default, this
-    directory lives under the [state_dir](#state_dir) at the "alloc" sub-path.
-  * `servers`: An array of server addresses. This list is used to register the
-    client with the server nodes and advertise the available resources so that
-    the agent can receive work.
-  * `node_id`: This is the value used to uniquely identify the local agent's
-    node registration with the servers. This can be any arbitrary string but
-    must be unique to the cluster. By default, if not specified, a randomly-
-    generate UUID will be used.
-  * `node_class`: A string used to logically group client nodes by class. This
-    can be used during job placement as a filter. This option is not required
-    and has no default.
-  * `meta`: This is a key/value mapping of metadata pairs. This is a free-form
-    map and can contain any string values.
-  * `network_interface`: This is a string to force network fingerprinting to use
-    a specific network interface
-=======
   * <a id="state_dir">`state_dir`</a>: This is the state dir used to store
     client state. By default, it lives inside of the [data_dir](#data_dir), in
     the "client" sub-path.
@@ -229,9 +205,10 @@
   * <a id="node_class">`node_class`</a>: A string used to logically group client
     nodes by class. This can be used during job placement as a filter. This
     option is not required and has no default.
-  * <a id="meta">`meta`</a>: This is a key/value mapping of metadata pairs. This 
+  * <a id="meta">`meta`</a>: This is a key/value mapping of metadata pairs. This
     is a free-form map and can contain any string values.
->>>>>>> 96b6109b
+  * `network_interface`: This is a string to force network fingerprinting to use
+    a specific network interface
 
 ## Atlas Options
 
